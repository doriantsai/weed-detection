#! /usr/bin/env python3

"""
Annotation - class to represent all the different annotation types
with respect to shape, species, attributes
"""
from __future__ import annotations
import json
import os
from PIL import Image as PILImage
from copy import deepcopy

from Image import Image
from AnnotationRegion import AnnotationRegion



class Annotations:
    # annotation format, either VIA or AGKELPIE
    AGKELPIE_FORMAT = 'AGKELPIE'

    # old properties for VIA formatting
    VIA_FORMAT = 'VIA'
    
    # old properties for VIA formatting
    # annotation metadata key from VIA tool
    VIA_METADATA = '_via_img_metadata'
    
    # old properties for VIA formatting
    # annotation region shapes
    SHAPE_POLY = 'polygon'
    SHAPE_RECT = 'rect'
    SHAPE_POINT = 'point'

    # old properties for VIA formatting
    # annotation species
    ATTR_SPECIES = 'species'
    SPECIES_TUSSOCK = 'tussock'
    SPECIES_THISTLE = 'thistle'
    SPECIES_HOREHOUND = 'horehound'

    # old properties for VIA formatting
    # attributes
    ATTR_OCCLUDED = 'occluded'
    ATTR_ISPROCESSED = 'processed'


    def __init__(self, 
                 filename: str, 
                 img_dir: str, 
                 ann_format: str = AGKELPIE_FORMAT,
                 dataset_name: str = None,
                 species: str = None):

        self.filename = filename
        self.dataset_name  = dataset_name
        self.species = species

        # image directory
        self.img_dir = img_dir
        self.img_list = list(sorted(os.listdir(self.img_dir)))

        # load anontation data
        if ann_format == self.AGKELPIE_FORMAT:
            self.annotations_raw, self.dataset_name, self.species = self.read_agkelpie_annotations_raw()
            self.annotations = self.convert_agkelpie_annotations() # convert to internal format
        elif ann_format == self.VIA_FORMAT:
            self.annotations_raw = self.read_via_annotations_raw()
            self.annotations = self.convert_via_annotations() # convert to internal format
        else:
            raise ValueError(ann_format, 'Unknown annotation format')

        self.annotations = self.find_matching_images_annotations()

        

<<<<<<< HEAD
    def read_agkelpie_annotations_raw(self):
        """
        read the raw annotations from the agkelpie weed reference data library format (dataset.json)
        return img metadata as a list for each image
        """
        metadata = json.load(open(self.filename))
        data = metadata['images_tagged']

        species = metadata['species'] # TODO: what do for multiple species?
        location_name = metadata['name']
        folder_name = metadata['folder_name']
        dataset_name = folder_name + '_' + location_name # dataset_name used to make dirs

        # img_data is a dictionary, with keys = image name
        # img_names = list(img_data.keys())


        return data, dataset_name, species if len(data) > 0 else False





=======
    def read_agkelpie_image_database_raw(self):
        """
        read the raw annotations from the agkelpie image database
        return img metadata as a list for each image
        """
        # TODO
    
        
    
>>>>>>> 7aba77ee
    def read_via_annotations_raw(self):
        """
        read the raw annotations from the via annotation file
        return img metadata as a list for each image
        """
        metadata = json.load(open(self.filename))
        img_data = metadata[self.VIA_METADATA]
        data = list(img_data.values())

        return data if len(data) > 0 else False


    def check_annotation_image_consistency(self):
        """
        check that the number of annotations in file match number of images in img_dir
        """
        
        # for now, just check length/number of annotations, but in future
        # TODO check filenames with annotated filenames
        if len(self.annotations_raw) == len(self.img_list):
            return True
        else:
            print(f'Number of images in raw annotations: {len(self.annotations_raw)}')
            print(f'Number of images in img_dir: {len(self.img_list)}')
            return False


    def convert_agkelpie_annotations(self): 
        """
        convert raw agkelpie annotations into internal annotation format, which is a nested
        class of annotations with relevant properties that will allow easy filtering based on attributes, such as
        weed species, annotation polygon size, etc
        """
        data = []

        img_names = list(self.annotations_raw.keys())

        # get image size
        im = PILImage.open(os.path.join(self.img_dir, img_names[0]))
        width, height = im.size

        # for key, value in dictionary:
        for img_name, img_data in self.annotations_raw.items():
            camera = img_data['camera_model']
            img = Image(filename=img_name,
                        width = width,
                        height = height,
                        camera = camera)
            
            if len(img_data['annotations']) > 0:
                for ann in img_data['annotations']:
                    shape_attr = ann['shape']
                    occluded = ann['occluded']
                    plant_count = ann['plant_count']
                    species = ann['species']
                    coordinates_str = ann['coordinates'] # coordinates stored as strings formatted like python dictionaries
                    # import code
                    # code.interact(local=dict(globals(), **locals()))
                    if shape_attr == 'point':
                        coordinates_dict = json.loads(coordinates_str) # convert string to pythonic object (dictionary)
                        img.regions.append(AnnotationRegion(class_name = species,
                                                            x = coordinates_dict['cx'], 
                                                            y = coordinates_dict['cy'],
                                                            shape_type = shape_attr,
                                                            occluded = occluded,
                                                            plant_count=plant_count))
                    elif shape_attr == 'polygon':
                        coordinates_list = json.loads(coordinates_str) # convert text string into list (already formatted as a list)
                        all_x = []
                        all_y = []
                        for pts in coordinates_list:
                            all_x.append(pts['x'])
                            all_y.append(pts['y'])
                        img.regions.append(AnnotationRegion(class_name = species, 
                                                            x = all_x,
                                                            y = all_y,
                                                            shape_type = shape_attr,
                                                            occluded = occluded,
                                                            plant_count=plant_count))
                    else:
                        ValueError(shape_attr, 'unknown or unsupported annotation shape type')        

            data.append(img)

        return data if len(data) > 0 else False


    # same as James Bishop for ease of comparisons
    # poly: x = all x points, y = all y points, length = number of points
    # rect: x = top-left & bottom-right x points, y = top-left & bottom-right y points, length = 2
    # point: x = x, y = y, length = 1
    def convert_via_annotations(self):
        """
        convert raw annotations into interal annotation format (nested classes of annotation regions)
        with relevant properties that will allow easy filtering based on attributes, such as weed species, occluded, etc
        """
        data = []

        # get image height/width from an img file in img_dir
        # assume all images are of the same size in the same img_dir
        im = PILImage.open(os.path.join(self.img_dir, self.img_list[0]))
        width, height = im.size


        # extract camera info from Dataset.txt in the metadata folder
        # NOTE I suspect that it is not currently updated, so for now, just use
        camera = 'MakoG507'

        for img_data in self.annotations_raw:
            filename = img_data['filename']
            file_attr = img_data['file_attributes']

            img = Image(filename = filename, 
                        width = width, 
                        height = height, 
                        camera = camera,
                        file_attr = file_attr)

            if len(img_data['regions']) > 0:
                for annotation in img_data['regions']:
                    shape_attr = annotation['shape_attributes']
                    region_attr = annotation['region_attributes']

                    if len(region_attr) > 0:
                        if self.ATTR_SPECIES in region_attr:
                            class_name = region_attr['species']
                        else:
                            class_name = False
                        if self.ATTR_OCCLUDED in region_attr:
                            occluded = region_attr['occluded']
                        else:
                            occluded = False
                    else:
                        class_name = False
                        occluded = False

                    if shape_attr['name'] == self.SHAPE_POLY:
                        img.regions.append(AnnotationRegion(class_name = class_name, 
                                                            x = shape_attr['all_points_x'],
                                                            y = shape_attr['all_points_y'],
                                                            shape_type = self.SHAPE_POLY,
                                                            occluded = occluded))
                    elif shape_attr['name'] == self.SHAPE_POINT:
                        img.regions.append(AnnotationRegion(class_name = class_name,
                                                            x = shape_attr['cx'],
                                                            y = shape_attr['cy'],
                                                            shape_type = self.SHAPE_POINT,
                                                            occluded = occluded))
                    else:
                        print('ERROR: unknown or unsupported annotation shape type')

            data.append(img)

        return data if len(data) > 0 else False

    # TODO def filter_annotation_shape()
    # TODO def filter_annotations_filename()


    def find_matching_images_annotations(self):
        """
        # removed because is_processed flag (from VIA days) was removed/missed in the development of the agkelpie weed detection library
        # this means # imgs in img_dir is not necessarily == raw_annotations
        # if not self.check_annotation_image_consistency():
        #     print('Number of images in img_dir is not equal to number of raw annotations in Annotations.__init__()')
        #     exit(-1)
        # thus, we need to find whichever is lower/less, and then find the corresponding set...
        # TODO: find number of imgs in img_dir
        # TODO: find the number of annotations
        # TODO: whichever is smaller, take that and (hope to) find the corresponding set in the larger group
        """


if __name__ == "__main__":

    print('Annotations.py')

    """ testing Annotaions.py read_via_annotations_raw """
    filename = '/home/agkelpie/Code/agkelpie_weed_detection/agkelpiedataset_canberra_20220422_first500/dataset.json'
    img_dir = '/home/agkelpie/Code/agkelpie_weed_detection/agkelpiedataset_canberra_20220422_first500/annotated_images'
    
    Ann = Annotations(filename=filename, img_dir=img_dir)
    data = Ann.read_agkelpie_annotations_raw()
    print(data)
    
    # data = Ann.read_via_annotations_raw()
    # print(data)

    """ testing convert annotations"""
    # tested via initialization
    i = 10
    Ann.annotations[i].print()

    import code
    code.interact(local=dict(globals(), **locals()))





<|MERGE_RESOLUTION|>--- conflicted
+++ resolved
@@ -74,7 +74,6 @@
 
         
 
-<<<<<<< HEAD
     def read_agkelpie_annotations_raw(self):
         """
         read the raw annotations from the agkelpie weed reference data library format (dataset.json)
@@ -98,17 +97,6 @@
 
 
 
-=======
-    def read_agkelpie_image_database_raw(self):
-        """
-        read the raw annotations from the agkelpie image database
-        return img metadata as a list for each image
-        """
-        # TODO
-    
-        
-    
->>>>>>> 7aba77ee
     def read_via_annotations_raw(self):
         """
         read the raw annotations from the via annotation file
@@ -280,6 +268,7 @@
         # TODO: find the number of annotations
         # TODO: whichever is smaller, take that and (hope to) find the corresponding set in the larger group
         """
+        
 
 
 if __name__ == "__main__":
